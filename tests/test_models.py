--- conflicted
+++ resolved
@@ -10,7 +10,7 @@
 from poem.instance_creation_factories.triples_factory import TriplesFactory
 from poem.models import BaseModule
 from poem.models.unimodal import (
-    ComplEx, ConvKB, DistMult, HolE, NTN, RESCAL, RotatE, StructuredEmbedding, TransD,
+    ComplEx, ConvKB, DistMult, HolE, NTN, RESCAL, RotatE, SimplE, StructuredEmbedding, TransD,
     TransE, TransH, TransR, UnstructuredModel,
 )
 from tests.constants import TEST_DATA
@@ -114,29 +114,22 @@
     model_cls = RotatE
 
 
-<<<<<<< HEAD
-class TestCaseSimplE(AbstractModelTestCase, unittest.TestCase):
+class TestSimplE(_ModelTestCase, unittest.TestCase):
+    """Test the SimplE model."""
+
     model_cls = SimplE
 
 
-class TestCaseSE(AbstractModelTestCase, unittest.TestCase):
-=======
 class TestSE(_ModelTestCase, unittest.TestCase):
     """Test the Structured Embedding model."""
 
->>>>>>> 18b36e19
     model_cls = StructuredEmbedding
 
 
 class TestTransD(_DistanceModelTestCase, unittest.TestCase):
     """Test the TransD model."""
 
-<<<<<<< HEAD
-    def check_scores(self, batch, scores):
-        super().check_scores(batch=batch, scores=scores)
-=======
     model_cls = TransD
->>>>>>> 18b36e19
 
 
 class TestTransE(_DistanceModelTestCase, unittest.TestCase):
@@ -144,52 +137,20 @@
 
     model_cls = TransE
 
-<<<<<<< HEAD
-    def check_scores(self, batch, scores):
-        super().check_scores(batch=batch, scores=scores)
-
-        # Distance-based model
-        assert (scores <= 0.0).all()
-=======
->>>>>>> 18b36e19
 
 class TestTransH(_DistanceModelTestCase, unittest.TestCase):
     """Test the TransH model."""
 
     model_cls = TransH
 
-<<<<<<< HEAD
-    def check_scores(self, batch, scores):
-        super().check_scores(batch=batch, scores=scores)
-=======
->>>>>>> 18b36e19
 
 class TestTransR(_DistanceModelTestCase, unittest.TestCase):
     """Test the TransR model."""
 
     model_cls = TransR
 
-<<<<<<< HEAD
-    def check_scores(self, batch, scores):
-        super().check_scores(batch=batch, scores=scores)
-
-        # Distance-based model
-        assert (scores <= 0.0).all()
-=======
->>>>>>> 18b36e19
 
 class TestUM(_DistanceModelTestCase, unittest.TestCase):
     """Test the Unstructured Model."""
 
-<<<<<<< HEAD
-class TestCaseUM(AbstractModelTestCase, unittest.TestCase):
-    model_cls = UnstructuredModel
-
-    def check_scores(self, batch, scores):
-        super().check_scores(batch=batch, scores=scores)
-
-        # Distance-based model
-        assert (scores <= 0.0).all()
-=======
-    model_cls = UnstructuredModel
->>>>>>> 18b36e19
+    model_cls = UnstructuredModel